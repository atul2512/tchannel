--- conflicted
+++ resolved
@@ -611,9 +611,8 @@
 The following table lists the valid transport header keys and whether they are
 valid or not in a call req or res.  Following sections will elaborate on details.
 
-<<<<<<< HEAD
 | name  | req | res | description
-| ----- | --- | --- | --------------
+|-------|-----|-----|---------------
 | `as`  | Y   | Y   | the Arg Scheme
 | `cas` | Y   | N   | Claim At Start
 | `caf` | Y   | N   | Claim At Finish
@@ -621,18 +620,7 @@
 | `re`  | Y   | N   | Retry Flags
 | `se`  | Y   | N   | Speculative Execution
 | `fd`  | Y   | Y   | Failure Domain
-=======
-name  | req | res | description
-------|-----|-----|---------------
-`as`  | Y   | Y   | the Arg Scheme
-`cas` | Y   | N   | Claim At Start
-`caf` | Y   | N   | Claim At Finish
-`cn`  | Y   | N   | Caller Name
-`re`  | Y   | N   | Retry Flags
-`se`  | Y   | N   | Speculative Execution
-`fd`  | Y   | Y   | Failure Domain
-`sk`  | Y   | N   | Shard key
->>>>>>> ab2f450a
+| `sk`  | Y   | N   | Shard key
 
 ### Transport Header `as` -- Arg Scheme
 
