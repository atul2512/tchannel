--- conflicted
+++ resolved
@@ -3,12 +3,9 @@
 import pytest
 
 import tchannel.messages as tmessage
-<<<<<<< HEAD
 from tchannel import tcurl
-=======
 from tchannel.exceptions import TChannelApplicationException
 from tchannel.outgoing import OutgoingTChannel
->>>>>>> bfcb78af
 from tchannel.tornado import TChannel
 
 
